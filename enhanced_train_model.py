#!/usr/bin/env python3
import os
import numpy as np
import pandas as pd
from sklearn.model_selection import train_test_split, GridSearchCV, cross_val_score
from sklearn.preprocessing import StandardScaler, LabelEncoder
from sklearn.ensemble import RandomForestClassifier, GradientBoostingClassifier, VotingClassifier
from sklearn.svm import SVC
from sklearn.neighbors import KNeighborsClassifier
from sklearn.neural_network import MLPClassifier
from sklearn.metrics import classification_report, confusion_matrix, accuracy_score
from sklearn.feature_selection import SelectKBest, f_classif, RFE
import matplotlib.pyplot as plt
import seaborn as sns
import joblib
from tqdm import tqdm
import warnings
warnings.filterwarnings('ignore')

# Import our enhanced feature extraction
from enhanced_features import extract_dataset_features

class EnhancedEarCanalClassifier:
    def __init__(self):
        self.models = {}
        self.scaler = StandardScaler()
        self.label_encoder = LabelEncoder()
        self.feature_selector = None
        self.best_model = None
        self.feature_names = None
        
    def extract_and_prepare_data(self, recordings_dir='recordings', test_size=0.2, feature_mode='fused'):
        """
        Extract features and prepare train/test sets.
        feature_mode: 'fused', 'echo', or 'voice'
        """
        print(f"=== Feature Extraction ({feature_mode}) ===")
        X, y, self.feature_names = extract_dataset_features(recordings_dir)
        # Filter features by mode
        if feature_mode == 'echo':
            echo_cols = [i for i, name in enumerate(self.feature_names) if name.startswith('echo_')]
            X = X[:, echo_cols]
            self.feature_names = [self.feature_names[i] for i in echo_cols]
        elif feature_mode == 'voice':
            voice_cols = [i for i, name in enumerate(self.feature_names) if name.startswith('voice_')]
            X = X[:, voice_cols]
            self.feature_names = [self.feature_names[i] for i in voice_cols]
        # else: fused (all features)
        y_encoded = self.label_encoder.fit_transform(y)
        X_train, X_test, y_train, y_test = train_test_split(
            X, y_encoded, test_size=test_size, random_state=42, stratify=y_encoded
        )
        X_train_scaled = self.scaler.fit_transform(X_train)
        X_test_scaled = self.scaler.transform(X_test)
        print(f"Training set: {X_train_scaled.shape}")
        print(f"Test set: {X_test_scaled.shape}")
        print(f"Number of features: {X_train_scaled.shape[1]}")
        print(f"Number of users: {len(np.unique(y_encoded))}")
        return X_train_scaled, X_test_scaled, y_train, y_test
    
    def feature_selection(self, X_train, y_train, method='rfe', k=50):
        """Perform feature selection to reduce dimensionality."""
        print(f"\n=== Feature Selection ({method.upper()}) ===")
        
        if method == 'univariate':
            # Univariate feature selection
            self.feature_selector = SelectKBest(score_func=f_classif, k=k)
        elif method == 'rfe':
            # Recursive feature elimination with Random Forest
            rf = RandomForestClassifier(n_estimators=50, random_state=42)
            self.feature_selector = RFE(estimator=rf, n_features_to_select=k)
        
        X_train_selected = self.feature_selector.fit_transform(X_train, y_train)
        
        # Get selected feature names
        if hasattr(self.feature_selector, 'get_support'):
            selected_features = [self.feature_names[i] for i, selected in 
                               enumerate(self.feature_selector.get_support()) if selected]
            print(f"Selected {len(selected_features)} features out of {len(self.feature_names)}")
            print("\nTop 10 selected features:")
            for i, feature in enumerate(selected_features[:10]):
                print(f"{i+1}. {feature}")
        
        return X_train_selected
    
    def define_models(self):
        """Define multiple ML models with hyperparameter grids."""
        self.models = {
            'random_forest': {
                'model': RandomForestClassifier(random_state=42),
                'params': {
                    'n_estimators': [100, 200, 300],
                    'max_depth': [10, 20, None],
                    'min_samples_split': [2, 5, 10],
                    'min_samples_leaf': [1, 2, 4]
                }
            },
            'gradient_boosting': {
                'model': GradientBoostingClassifier(random_state=42),
                'params': {
                    'n_estimators': [100, 200],
                    'learning_rate': [0.05, 0.1, 0.2],
                    'max_depth': [3, 5, 7]
                }
            },
            'svm': {
                'model': SVC(random_state=42, probability=True),
                'params': {
                    'C': [0.1, 1, 10, 100],
                    'kernel': ['rbf', 'linear'],
                    'gamma': ['scale', 'auto']
                }
            },
            'knn': {
                'model': KNeighborsClassifier(),
                'params': {
                    'n_neighbors': [3, 5, 7, 9, 11],
                    'weights': ['uniform', 'distance'],
                    'metric': ['euclidean', 'manhattan']
                }
            },
            'neural_network': {
                'model': MLPClassifier(random_state=42, max_iter=1000),
                'params': {
                    'hidden_layer_sizes': [(50,), (100,), (50, 50), (100, 50)],
                    'activation': ['relu', 'tanh'],
                    'learning_rate_init': [0.001, 0.01]
                }
            }
        }
    
    def train_and_optimize(self, X_train, y_train, cv_folds=5):
        """Train multiple models with hyperparameter optimization."""
        print("\n=== Model Training and Optimization ===")
        
        self.define_models()
        best_models = {}
        
        for model_name, model_config in self.models.items():
            print(f"\nTraining {model_name}...")
            
            # Grid search with cross-validation
            grid_search = GridSearchCV(
                model_config['model'],
                model_config['params'],
                cv=cv_folds,
                scoring='accuracy',
                n_jobs=-1,
                verbose=0
            )
            
            grid_search.fit(X_train, y_train)
            
            best_models[model_name] = {
                'model': grid_search.best_estimator_,
                'best_params': grid_search.best_params_,
                'cv_score': grid_search.best_score_
            }
            
            print(f"Best CV score: {grid_search.best_score_:.4f}")
            print(f"Best params: {grid_search.best_params_}")
        
        return best_models
    
    def create_ensemble(self, best_models):
        """Create an ensemble of the best models."""
        print("\n=== Creating Ensemble Model ===")
        
        # Select top 3 models based on CV score
        sorted_models = sorted(best_models.items(), 
                             key=lambda x: x[1]['cv_score'], reverse=True)
        
        top_models = []
        for model_name, model_info in sorted_models[:3]:
            top_models.append((model_name, model_info['model']))
            print(f"Including {model_name} (CV: {model_info['cv_score']:.4f})")
        
        # Create voting classifier
        ensemble = VotingClassifier(
            estimators=top_models,
            voting='soft'  # Use probabilities for voting
        )
        
        return ensemble
    
    def evaluate_models(self, models, X_train, X_test, y_train, y_test):
        """Evaluate all models and select the best one."""
        print("\n=== Model Evaluation ===")
        
        results = {}
        
        for model_name, model_info in models.items():
            model = model_info['model']
            model.fit(X_train, y_train)
            
            # Predictions
            y_pred = model.predict(X_test)
            accuracy = accuracy_score(y_test, y_pred)
            
            results[model_name] = {
                'model': model,
                'accuracy': accuracy,
                'predictions': y_pred,
                'cv_score': model_info['cv_score']
            }
            
            print(f"{model_name:20} - Test Accuracy: {accuracy:.4f}")
        
        # Evaluate ensemble
        print("\nTraining ensemble...")
        ensemble = self.create_ensemble(models)
        ensemble.fit(X_train, y_train)
        ensemble_pred = ensemble.predict(X_test)
        ensemble_accuracy = accuracy_score(y_test, ensemble_pred)
        
        results['ensemble'] = {
            'model': ensemble,
            'accuracy': ensemble_accuracy,
            'predictions': ensemble_pred,
            'cv_score': ensemble_accuracy  # Use test accuracy as proxy
        }
        
        print(f"{'ensemble':20} - Test Accuracy: {ensemble_accuracy:.4f}")
        
        # Select best model
        best_model_name = max(results.keys(), key=lambda x: results[x]['accuracy'])
        self.best_model = results[best_model_name]['model']
        
        print(f"\nBest model: {best_model_name} (Accuracy: {results[best_model_name]['accuracy']:.4f})")
        
        return results, y_test, results[best_model_name]['predictions']
    
    def analyze_results(self, results, y_test, y_pred):
        """Create detailed analysis and visualizations."""
        print("\n=== Results Analysis ===")
        
        # Classification report
        user_names = self.label_encoder.classes_
        print("\nDetailed Classification Report:")
        print(classification_report(y_test, y_pred, target_names=user_names))
        
        # Confusion matrix
        plt.figure(figsize=(12, 8))
        cm = confusion_matrix(y_test, y_pred)
        sns.heatmap(cm, annot=True, fmt='d', cmap='Blues', 
                   xticklabels=user_names, yticklabels=user_names)
        plt.title('Enhanced Model - Confusion Matrix')
        plt.ylabel('True Label')
        plt.xlabel('Predicted Label')
        plt.tight_layout()
        plt.savefig('enhanced_confusion_matrix.png', dpi=300, bbox_inches='tight')
        plt.close()
        
        # Model comparison
        model_names = list(results.keys())
        accuracies = [results[name]['accuracy'] for name in model_names]
        cv_scores = [results[name]['cv_score'] for name in model_names]
        
        fig, (ax1, ax2) = plt.subplots(1, 2, figsize=(15, 6))
        
        # Test accuracies
        bars1 = ax1.bar(model_names, accuracies, color='skyblue', alpha=0.7)
        ax1.set_title('Test Accuracy Comparison')
        ax1.set_ylabel('Accuracy')
        ax1.set_ylim(0, 1)
        ax1.tick_params(axis='x', rotation=45)
        
        # Add value labels on bars
        for bar, acc in zip(bars1, accuracies):
            ax1.text(bar.get_x() + bar.get_width()/2, bar.get_height() + 0.01,
                    f'{acc:.3f}', ha='center', va='bottom')
        
        # CV scores
        bars2 = ax2.bar(model_names, cv_scores, color='lightcoral', alpha=0.7)
        ax2.set_title('Cross-Validation Score Comparison')
        ax2.set_ylabel('CV Score')
        ax2.set_ylim(0, 1)
        ax2.tick_params(axis='x', rotation=45)
        
        # Add value labels on bars
        for bar, score in zip(bars2, cv_scores):
            ax2.text(bar.get_x() + bar.get_width()/2, bar.get_height() + 0.01,
                    f'{score:.3f}', ha='center', va='bottom')
        
        plt.tight_layout()
        plt.savefig('enhanced_model_comparison.png', dpi=300, bbox_inches='tight')
        plt.close()
        
        # Feature importance (if available)
        if hasattr(self.best_model, 'feature_importances_'):
            self.plot_feature_importance()
    
    def plot_feature_importance(self):
        """Plot feature importance for tree-based models."""
        if hasattr(self.best_model, 'feature_importances_'):
            # Get selected feature names
            if self.feature_selector and hasattr(self.feature_selector, 'get_support'):
                selected_features = [self.feature_names[i] for i, selected in 
                                   enumerate(self.feature_selector.get_support()) if selected]
            else:
                selected_features = self.feature_names
            
            # Create importance DataFrame
            importance_df = pd.DataFrame({
                'feature': selected_features,
                'importance': self.best_model.feature_importances_
            }).sort_values('importance', ascending=False)
            
            # Plot top 20 features
            plt.figure(figsize=(12, 8))
            top_features = importance_df.head(20)
            sns.barplot(data=top_features, x='importance', y='feature', palette='viridis')
            plt.title('Top 20 Most Important Features (Enhanced Model)')
            plt.xlabel('Feature Importance')
            plt.tight_layout()
            plt.savefig('enhanced_feature_importance.png', dpi=300, bbox_inches='tight')
            plt.close()
            
            print(f"\nTop 10 Most Important Features:")
            for i, (_, row) in enumerate(importance_df.head(10).iterrows()):
                print(f"{i+1:2d}. {row['feature']:30} ({row['importance']:.4f})")
    
    def save_model(self, filename_prefix='enhanced_ear_biometric'):
        """Save the trained model and preprocessing components."""
        joblib.dump(self.best_model, f'{filename_prefix}_model.joblib')
        joblib.dump(self.scaler, f'{filename_prefix}_scaler.joblib')
        joblib.dump(self.label_encoder, f'{filename_prefix}_label_encoder.joblib')
        
        if self.feature_selector:
            joblib.dump(self.feature_selector, f'{filename_prefix}_feature_selector.joblib')
        
        # Save feature names
        with open(f'{filename_prefix}_feature_names.txt', 'w') as f:
            for feature in self.feature_names:
                f.write(f"{feature}\n")
        
        print(f"\nModel saved with prefix: {filename_prefix}")
    
    def split_modalities(self, X, feature_names):
        """Split features into echo-only and voice-only based on feature name prefixes."""
        echo_indices = [i for i, name in enumerate(feature_names) if name.startswith('echo_')]
        voice_indices = [i for i, name in enumerate(feature_names) if name.startswith('voice_')]
        X_echo = X[:, echo_indices]
        X_voice = X[:, voice_indices]
        echo_names = [feature_names[i] for i in echo_indices]
        voice_names = [feature_names[i] for i in voice_indices]
        return X_echo, echo_names, X_voice, voice_names

def main():
    print("Enhanced Ear Canal Biometric Authentication System")
    print("=" * 60)
<<<<<<< HEAD
    import argparse
    parser = argparse.ArgumentParser()
    parser.add_argument('--feature_mode', choices=['fused', 'echo', 'voice'], default='fused', help='Which features to use: fused, echo, or voice')
    args = parser.parse_args()
    classifier = EnhancedEarCanalClassifier()
    X_train, X_test, y_train, y_test = classifier.extract_and_prepare_data(feature_mode=args.feature_mode)
    X_train_selected = classifier.feature_selection(X_train, y_train, method='rfe', k=80)
    X_test_selected = classifier.feature_selector.transform(X_test)
    best_models = classifier.train_and_optimize(X_train_selected, y_train)
    results, y_test_final, y_pred_final = classifier.evaluate_models(
        best_models, X_train_selected, X_test_selected, y_train, y_test
    )
    classifier.analyze_results(results, y_test_final, y_pred_final)
    classifier.save_model()
=======
    classifier = EnhancedEarCanalClassifier()
    # Extract and prepare data (fused)
    X_train, X_test, y_train, y_test = classifier.extract_and_prepare_data()
    # Split into echo-only and voice-only
    X, y, feature_names = extract_dataset_features('recordings')
    X_echo, echo_names, X_voice, voice_names = classifier.split_modalities(X, feature_names)
    # Encode labels
    y_encoded = classifier.label_encoder.fit_transform(y)
    # Split echo
    X_echo_train, X_echo_test, y_echo_train, y_echo_test = train_test_split(
        X_echo, y_encoded, test_size=0.2, random_state=42, stratify=y_encoded)
    scaler_echo = StandardScaler().fit(X_echo_train)
    X_echo_train_scaled = scaler_echo.transform(X_echo_train)
    X_echo_test_scaled = scaler_echo.transform(X_echo_test)
    # Split voice
    X_voice_train, X_voice_test, y_voice_train, y_voice_test = train_test_split(
        X_voice, y_encoded, test_size=0.2, random_state=42, stratify=y_encoded)
    scaler_voice = StandardScaler().fit(X_voice_train)
    X_voice_train_scaled = scaler_voice.transform(X_voice_train)
    X_voice_test_scaled = scaler_voice.transform(X_voice_test)
    # Fused (already handled by classifier)
    # Feature selection (RFE, k=80 for all)
    print("\n[Echo-only] Feature selection...")
    selector_echo = RFE(RandomForestClassifier(n_estimators=50, random_state=42), n_features_to_select=40)
    X_echo_train_sel = selector_echo.fit_transform(X_echo_train_scaled, y_echo_train)
    X_echo_test_sel = selector_echo.transform(X_echo_test_scaled)
    print("[Voice-only] Feature selection...")
    selector_voice = RFE(RandomForestClassifier(n_estimators=50, random_state=42), n_features_to_select=40)
    X_voice_train_sel = selector_voice.fit_transform(X_voice_train_scaled, y_voice_train)
    X_voice_test_sel = selector_voice.transform(X_voice_test_scaled)
    # Fused (as before)
    print("[Fused] Feature selection...")
    X_train_sel = classifier.feature_selection(X_train, y_train, method='rfe', k=80)
    X_test_sel = classifier.feature_selector.transform(X_test)
    # Train and optimize models for each modality
    print("\n[Echo-only] Training...")
    best_echo = classifier.train_and_optimize(X_echo_train_sel, y_echo_train)
    print("[Voice-only] Training...")
    best_voice = classifier.train_and_optimize(X_voice_train_sel, y_voice_train)
    print("[Fused] Training...")
    best_fused = classifier.train_and_optimize(X_train_sel, y_train)
    # Evaluate and save each
    print("\n[Echo-only] Evaluation...")
    results_echo, y_echo_test_final, y_echo_pred = classifier.evaluate_models(best_echo, X_echo_train_sel, X_echo_test_sel, y_echo_train, y_echo_test)
    classifier.save_model(filename_prefix='enhanced_ear_biometric_echo')
    print("[Voice-only] Evaluation...")
    results_voice, y_voice_test_final, y_voice_pred = classifier.evaluate_models(best_voice, X_voice_train_sel, X_voice_test_sel, y_voice_train, y_voice_test)
    classifier.save_model(filename_prefix='enhanced_ear_biometric_voice')
    print("[Fused] Evaluation...")
    results_fused, y_test_final, y_pred_final = classifier.evaluate_models(best_fused, X_train_sel, X_test_sel, y_train, y_test)
    classifier.save_model(filename_prefix='enhanced_ear_biometric')
    # Analyze results for fused (main)
    classifier.analyze_results(results_fused, y_test_final, y_pred_final)
>>>>>>> 80ebc4d4
    print("\n" + "=" * 60)
    print("Enhanced training complete! Check the generated plots for detailed analysis.")

if __name__ == "__main__":
    main()<|MERGE_RESOLUTION|>--- conflicted
+++ resolved
@@ -349,22 +349,6 @@
 def main():
     print("Enhanced Ear Canal Biometric Authentication System")
     print("=" * 60)
-<<<<<<< HEAD
-    import argparse
-    parser = argparse.ArgumentParser()
-    parser.add_argument('--feature_mode', choices=['fused', 'echo', 'voice'], default='fused', help='Which features to use: fused, echo, or voice')
-    args = parser.parse_args()
-    classifier = EnhancedEarCanalClassifier()
-    X_train, X_test, y_train, y_test = classifier.extract_and_prepare_data(feature_mode=args.feature_mode)
-    X_train_selected = classifier.feature_selection(X_train, y_train, method='rfe', k=80)
-    X_test_selected = classifier.feature_selector.transform(X_test)
-    best_models = classifier.train_and_optimize(X_train_selected, y_train)
-    results, y_test_final, y_pred_final = classifier.evaluate_models(
-        best_models, X_train_selected, X_test_selected, y_train, y_test
-    )
-    classifier.analyze_results(results, y_test_final, y_pred_final)
-    classifier.save_model()
-=======
     classifier = EnhancedEarCanalClassifier()
     # Extract and prepare data (fused)
     X_train, X_test, y_train, y_test = classifier.extract_and_prepare_data()
@@ -418,7 +402,6 @@
     classifier.save_model(filename_prefix='enhanced_ear_biometric')
     # Analyze results for fused (main)
     classifier.analyze_results(results_fused, y_test_final, y_pred_final)
->>>>>>> 80ebc4d4
     print("\n" + "=" * 60)
     print("Enhanced training complete! Check the generated plots for detailed analysis.")
 
